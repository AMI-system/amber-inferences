--- conflicted
+++ resolved
@@ -186,11 +186,7 @@
     parser.add_argument(
         "--flatbug_model_path",
         type=str,
-<<<<<<< HEAD
-        help="Path to the flatbug model",
-=======
         help="Path to the flatbug model weights.",
->>>>>>> f767ad00
         default="./models/flat_bug_M.pt",
     )
     parser.add_argument(
