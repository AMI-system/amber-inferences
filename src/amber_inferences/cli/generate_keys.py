--- conflicted
+++ resolved
@@ -1,22 +1,19 @@
 #!/usr/bin/env python3
 
 import argparse
-import os
-<<<<<<< HEAD
+
+# import os
+# import boto3
+# from amber_inferences.utils.config import load_credentials
 
 from amber_inferences.utils.key_utils import (
     list_s3_keys,
-    load_workload,
-    save_chunks,
-    save_keys_to_file,
-    split_workload,
+    save_keys,
+    # load_workload,
+    # split_workload,
+    # save_chunks,
 )
 
-=======
-import boto3
-from amber_inferences.utils.config import load_credentials
-from amber_inferences.utils.key_utils import list_s3_keys, save_keys_to_file, load_workload, split_workload, save_chunks
->>>>>>> 75e82793
 
 def main():
     parser = argparse.ArgumentParser(
@@ -44,57 +41,30 @@
         default="'jpg' 'jpeg'",
         help="File extensions to be included. If empty, all extensions used. Defauly = 'jpg' 'jpeg'",
     )
-<<<<<<< HEAD
-    parser.add_argument(
-        "--subset_dates",
-        type=str,
-        nargs="+",
-        default=None,
-        help="Dates to subset the keys. If empty, all dates used. Default = None. Format: 'YYYY-MM-DD'",
-    )
-    parser.add_argument(
-        "--chunk_size", type=int, default=100, help="Number of keys per chunk."
-    )
-=======
->>>>>>> 75e82793
     args = parser.parse_args()
 
     # Load AWS credentials
-    aws_credentials = load_credentials()
+    # aws_credentials = load_credentials()
     # Setup boto3 session
-    session = boto3.Session(
-        aws_access_key_id=aws_credentials["AWS_ACCESS_KEY_ID"],
-        aws_secret_access_key=aws_credentials["AWS_SECRET_ACCESS_KEY"],
-        region_name=aws_credentials["AWS_REGION"],
-    )
-    s3_client = session.client("s3", endpoint_url=aws_credentials["AWS_URL_ENDPOINT"])
+    # session = boto3.Session(
+    #     aws_access_key_id=aws_credentials["AWS_ACCESS_KEY_ID"],
+    #     aws_secret_access_key=aws_credentials["AWS_SECRET_ACCESS_KEY"],
+    #     region_name=aws_credentials["AWS_REGION"],
+    # )
+    # s3_client = session.client("s3", endpoint_url=aws_credentials["AWS_URL_ENDPOINT"])
 
     # List keys from the specified S3 bucket and prefix
     print(
         f"Listing keys from bucket '{args.bucket}' with deployment '{args.deployment_id}'..."
     )
-    # keys = list_s3_keys(args.bucket, args.deployment_id)
+    keys = list_s3_keys(args.bucket, args.deployment_id)
 
     # Save keys to the output file
-<<<<<<< HEAD
-    all_records_file = (
-        f"{os.path.dirname(args.output_file)}/"
-        f"{os.path.splitext(os.path.basename(args.output_file))[0]}"
-        "_all_keys"
-        f"{os.path.splitext(os.path.basename(args.output_file))[1]}"
-    )
-    save_keys_to_file(keys, all_records_file)
-    print(f"Saving all {len(keys)} keys/records to {all_records_file}")
-
-    # Load the workload from the input file
-    keys = load_workload(all_records_file, args.file_extensions, args.subset_dates)
-=======
     print(f"Saving all {len(keys)} keys/records to {args.output_file}")
     save_keys(args.bucket, args.deployment_id, args.output_file)
 
     # # Load the workload from the input file
     # keys = load_workload(all_records_file, args.file_extensions)
->>>>>>> 75e82793
 
     # # Split the workload into chunks
     # chunks = split_workload(keys, args.chunk_size)
@@ -109,25 +79,6 @@
 if __name__ == "__main__":
     main()
 
-<<<<<<< HEAD
-    parser = argparse.ArgumentParser(
-        description="Pre-chop S3 workload into manageable chunks."
-    )
-    parser.add_argument(
-        "--input_file",
-        type=str,
-        required=True,
-        help="Path to file containing S3 keys, one per line.",
-    )
-
-    parser.add_argument(
-        "--output_file",
-        type=str,
-        required=True,
-        help="Path to save the output JSON file.",
-    )
-    args = parser.parse_args()
-=======
     # parser = argparse.ArgumentParser(
     #     description="Save image files from S3 workload into file."
     # )
@@ -138,12 +89,10 @@
     #     help="Path to file containing S3 keys, one per line.",
     # )
 
-
     # parser.add_argument(
     #     "--output_file",
     #     type=str,
     #     required=True,
     #     help="Path to save the output JSON file.",
     # )
-    # args = parser.parse_args()
->>>>>>> 75e82793
+    # args = parser.parse_args()