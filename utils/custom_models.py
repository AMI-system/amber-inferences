--- conflicted
+++ resolved
@@ -81,10 +81,6 @@
 ):
 
     # Load the flatbug model
-<<<<<<< HEAD
-    print("Flatbug device:", device)
-=======
->>>>>>> f767ad00
     flatbug_model = Predictor(model=flatbug_model_path, device=device, dtype="float16")
 
     num_classes = 2  # 1 class (object) + background
