import os
import warnings
from datetime import datetime

import numpy as np
import pandas as pd
import torch
import torchvision.transforms as transforms
from PIL import Image

# ignore the pandas Future Warning
warnings.simplefilter(action="ignore", category=FutureWarning)


def flatbug(image_path, flatbug_model):
<<<<<<< HEAD
    print(image_path)
=======
>>>>>>> f767ad00
    output = flatbug_model(image_path)

    # Save a visualization of the predictions
    if len(output.json_data["boxes"]) > 0:
        print(f"Saving annotated image: {image_path}")
        output.plot(
            outpath=f"{os.path.dirname(image_path)}/flatbug/flatbug_{os.path.basename(image_path)}"
        )
<<<<<<< HEAD
=======

    # rename the confs item as scores
    crop_info = output.json_data
    crop_info["scores"] = crop_info.pop("confs")
    crop_info["labels"] = crop_info.pop("classes")

    return crop_info


def classify_species(image_tensor, regional_model, regional_category_map, top_n=5):
    """
    Classify the species of the moth using the regional model.
    """

    # print('Inference for species...')
    output = regional_model(image_tensor)
    predictions = torch.nn.functional.softmax(output, dim=1).cpu().detach().numpy()[0]

    # Sort predictions to get the indices of the top 5 scores
    top_n_indices = predictions.argsort()[-top_n:][::-1]
>>>>>>> f767ad00

    # rename the confs item as scores
    crop_info = output.json_data
    crop_info["scores"] = crop_info.pop("confs")
    crop_info["labels"] = crop_info.pop("classes")

    return crop_info


def classify_order(image_tensor, order_model, order_labels, order_data_thresholds):
    """
    Classify the order of the object using the order model by Bjerge et al.
    Model and code available at: https://github.com/kimbjerge/MCC24-trap/tree/main
    """

    # print('Inference for order...')
    pred = order_model(image_tensor)
    pred = torch.nn.functional.softmax(pred, dim=1)
    predictions = pred.cpu().detach().numpy()

    predicted_label = np.argmax(predictions, axis=1)[0]
    score = predictions.max(axis=1).astype(float)[0]

    label = order_labels[predicted_label]

    return label, score


def classify_box(image_tensor, binary_model):
    """
    Classify the object as moth or non-moth using the binary model.
    """

    # print('Inference for moth/non-moth...')
    output = binary_model(image_tensor)

    predictions = torch.nn.functional.softmax(output, dim=1)
    predictions = predictions.cpu().detach().numpy()
    categories = predictions.argmax(axis=1)

    labels = {"moth": 0, "nonmoth": 1}

    index_to_label = {index: label for label, index in labels.items()}
    label = [index_to_label[cat] for cat in categories][0]
    score = predictions.max(axis=1).astype(float)[0]
    return label, score


def perform_inf(
    image_path,
    bucket_name,
    flatbug_model,
    binary_model,
    order_model,
    order_labels,
    proc_device,
    order_data_thresholds,
    csv_file,
    save_crops,
    box_threshold=0.8,
):
    """
    Perform inferences on an image including:
      - object detection
      - order classification
    """
<<<<<<< HEAD
    transform_loc = transforms.Compose(
        [
            transforms.Resize((300, 300)),
            transforms.ToTensor(),
            transforms.Normalize(mean=[0.485, 0.456, 0.406], std=[0.229, 0.224, 0.225]),
        ]
    )
=======
>>>>>>> f767ad00

    transform_species = transforms.Compose(
        [
            transforms.Resize((300, 300)),
            transforms.ToTensor(),
            transforms.Normalize(mean=[0.5, 0.5, 0.5], std=[0.5, 0.5, 0.5]),
        ]
    )

    all_cols = [
        "image_path",
        "image_datetime",
        "bucket_name",
        "image_datetime",
        "analysis_datetime",
        "crop_status",
        "box_score",
        "box_label",
        "x_min",
        "y_min",
        "x_max",
        "y_max",  # localisation info
        "class_name",
        "class_confidence",  # binary class info
        "order_name",
        "order_confidence",  # order info
        "cropped_image_path",
    ]

    # extract the datetime from the image path
    image_dt = os.path.basename(image_path).split("-")[0]
    image_dt = datetime.strptime(image_dt, "%Y%m%d%H%M%S%f")
    image_dt = datetime.strftime(image_dt, "%Y-%m-%d %H:%M:%S")

    current_dt = datetime.now()
    current_dt = datetime.strftime(current_dt, "%Y-%m-%d %H:%M:%S")

    if not os.path.exists(f"{os.path.dirname(image_path)}/flatbug/"):
        os.makedirs(f"{os.path.dirname(image_path)}/flatbug/")

    # extract the datetime from the image path
    image_dt = os.path.basename(image_path).split("-")[0]
    image_dt = datetime.strptime(image_dt, "%Y%m%d%H%M%S%f")
    image_dt = datetime.strftime(image_dt, "%Y-%m-%d %H:%M:%S")

    current_dt = datetime.now()
    current_dt = datetime.strftime(current_dt, "%Y-%m-%d %H:%M:%S")

    if not os.path.exists(f"{os.path.dirname(image_path)}/flatbug/"):
        os.makedirs(f"{os.path.dirname(image_path)}/flatbug/")

    try:
        image = Image.open(image_path).convert("RGB")
    except Exception as e:
        print(f"Error opening image {image_path}: {e}")

        df = pd.DataFrame(
            [
                [image_path, image_dt, bucket_name, current_dt, "IMAGE CORRUPT"]
<<<<<<< HEAD
                + [""] * (len(all_cols) - 5)
=======
                + [""] * (len(all_cols) - 5),
>>>>>>> f767ad00
            ],
            columns=all_cols,
        )

        df.to_csv(
            f"{csv_file}", mode="a", header=not os.path.isfile(csv_file), index=False
        )
        return  # Skip this image

<<<<<<< HEAD
=======
    # # print('Inference for flatbug...')
>>>>>>> f767ad00
    flatbug_outputs = flatbug(image_path, flatbug_model)

    original_image = image.copy()
    original_width, original_height = image.size

<<<<<<< HEAD
    # print('Inference for localisation...')
    input_tensor = transform_loc(image).unsqueeze(0).to(proc_device)

    # all_boxes = pd.DataFrame(columns=all_cols)

    # Perform object localisation
    with torch.no_grad():
        flatbug_outputs = flatbug_model(input_tensor)

        skipped = []

        # catch no crops
        print(flatbug_outputs["scores"])

        # catch no crops: if no boxes or all boxes below threshold
        if len(flatbug_outputs["boxes"]) == 0 or all(
            [score < box_threshold for score in flatbug_outputs["scores"]]
        ):
            skipped = [True]

        # for each detection
        for i in range(len(flatbug_outputs["boxes"])):
            crop_status = "crop " + str(i)

            print(crop_status)
            x_min, y_min, x_max, y_max = flatbug_outputs["boxes"][i]
            box_score = flatbug_outputs["scores"][i]
            box_label = flatbug_outputs["labels"][i]

            x_min = int(int(x_min) * original_width / 300)
            y_min = int(int(y_min) * original_height / 300)
            x_max = int(int(x_max) * original_width / 300)
            y_max = int(int(y_max) * original_height / 300)

            # box_width = x_max - x_min
            # box_height = y_max - y_min

            if box_score < box_threshold:
                continue

            skipped = skipped + [False]

            # Crop the detected region and perform classification
            cropped_image = original_image.crop((x_min, y_min, x_max, y_max))
            cropped_tensor = (
                transform_species(cropped_image).unsqueeze(0).to(proc_device)
            )

            class_name, class_confidence = classify_box(cropped_tensor, binary_model)
            order_name, order_confidence = classify_order(
                cropped_tensor, order_model, order_labels, order_data_thresholds
            )

            # if save_crops then save the cropped image
            crop_path = ""
            if save_crops and (
                order_name == "Coleoptera"
                or order_name == "Heteroptera"
                or order_name == "Hemiptera"
            ):
                crop_path = image_path.replace(".jpg", f"_crop{i}.jpg")
                print(crop_path)
                cropped_image.save(crop_path)

            # append to csv with pandas
            df = pd.DataFrame(
                [
                    [
                        image_path,
                        image_dt,
                        bucket_name,
                        current_dt,
                        crop_status,
                        box_score,
                        box_label,
                        x_min,
                        y_min,
                        x_max,
                        y_max,
                        class_name,
                        class_confidence,
                        order_name,
                        order_confidence,
                        crop_path,
                    ]
                ],
                columns=all_cols,
            )

            df.to_csv(
                f"{csv_file}",
                mode="a",
                header=not os.path.isfile(csv_file),
                index=False,
            )

        # catch images where no detection or all considered too large/not confident enough
        if all(skipped):
            print(f"caught: {image_path}")
            df = pd.DataFrame(
                [
                    [
                        image_path,
                        image_dt,
                        bucket_name,
                        current_dt,
                        "NO DETECTIONS FOR IMAGE",
                    ]
                    + [""] * (len(all_cols) - 5)
                ],
                columns=all_cols,
=======
    skipped = []

    print(flatbug_outputs["scores"])

    # catch no crops: if no boxes or all boxes below threshold
    if len(flatbug_outputs["boxes"]) == 0 or all(
        [score < box_threshold for score in flatbug_outputs["scores"]]
    ):
        skipped = [True]

    # for each detection
    for i in range(len(flatbug_outputs["boxes"])):
        crop_status = "crop " + str(i)
        print(crop_status)
        x_min, y_min, x_max, y_max = flatbug_outputs["boxes"][i]

        box_score = flatbug_outputs["scores"][i]
        box_label = flatbug_outputs["labels"][i]

        x_min = int(int(x_min) * original_width / 300)
        y_min = int(int(y_min) * original_height / 300)
        x_max = int(int(x_max) * original_width / 300)
        y_max = int(int(y_max) * original_height / 300)
        print(x_min, y_min, x_max, y_max)

        if box_score < box_threshold:
            continue

        # Crop the detected region and perform classification
        cropped_image = original_image.crop((x_min, y_min, x_max, y_max))
        cropped_tensor = transform_species(cropped_image).unsqueeze(0).to(proc_device)

        class_name, class_confidence = classify_box(cropped_tensor, binary_model)
        order_name, order_confidence = classify_order(
            cropped_tensor, order_model, order_labels, order_data_thresholds
        )

        # Annotate image with bounding box and class
        if class_name == "moth" or "Lepidoptera" in order_name:
            species_names, species_confidences = classify_species(
                cropped_tensor, regional_model, regional_category_map, top_n
>>>>>>> f767ad00
            )

        else:
            species_names, species_confidences = [""] * top_n, [""] * top_n

        # if save_crops then save the cropped image
        crop_path = ""
        if save_crops:
            crop_path = image_path.replace(".jpg", f"_crop{i}.jpg")
            cropped_image.save(crop_path)

        # append to csv with pandas
        df = pd.DataFrame(
            [
                [
                    image_path,
                    image_dt,
                    bucket_name,
                    current_dt,
                    crop_status,
                    box_score,
                    box_label,
                    x_min,
                    y_min,
                    x_max,
                    y_max,
                    class_name,
                    class_confidence,
                    order_name,
                    order_confidence,
                    crop_path,
                ]
                + species_names
                + species_confidences
            ],
            columns=all_cols,
        )

        df.to_csv(
            f"{csv_file}",
            mode="a",
            header=not os.path.isfile(csv_file),
            index=False,
        )

    # catch images where no detection or all considered too large/not confident enough
    if all(skipped):
        df = pd.DataFrame(
            [
                [
                    image_path,
                    image_dt,
                    bucket_name,
                    current_dt,
                    "NO DETECTIONS FOR IMAGE",
                ]
                + [""] * (len(all_cols) - 5),
            ],
            columns=all_cols,
        )
        df.to_csv(
            f"{csv_file}",
            mode="a",
            header=not os.path.isfile(csv_file),
            index=False,
        )<|MERGE_RESOLUTION|>--- conflicted
+++ resolved
@@ -13,10 +13,6 @@
 
 
 def flatbug(image_path, flatbug_model):
-<<<<<<< HEAD
-    print(image_path)
-=======
->>>>>>> f767ad00
     output = flatbug_model(image_path)
 
     # Save a visualization of the predictions
@@ -25,29 +21,6 @@
         output.plot(
             outpath=f"{os.path.dirname(image_path)}/flatbug/flatbug_{os.path.basename(image_path)}"
         )
-<<<<<<< HEAD
-=======
-
-    # rename the confs item as scores
-    crop_info = output.json_data
-    crop_info["scores"] = crop_info.pop("confs")
-    crop_info["labels"] = crop_info.pop("classes")
-
-    return crop_info
-
-
-def classify_species(image_tensor, regional_model, regional_category_map, top_n=5):
-    """
-    Classify the species of the moth using the regional model.
-    """
-
-    # print('Inference for species...')
-    output = regional_model(image_tensor)
-    predictions = torch.nn.functional.softmax(output, dim=1).cpu().detach().numpy()[0]
-
-    # Sort predictions to get the indices of the top 5 scores
-    top_n_indices = predictions.argsort()[-top_n:][::-1]
->>>>>>> f767ad00
 
     # rename the confs item as scores
     crop_info = output.json_data
@@ -114,16 +87,14 @@
       - object detection
       - order classification
     """
-<<<<<<< HEAD
-    transform_loc = transforms.Compose(
-        [
-            transforms.Resize((300, 300)),
-            transforms.ToTensor(),
-            transforms.Normalize(mean=[0.485, 0.456, 0.406], std=[0.229, 0.224, 0.225]),
-        ]
-    )
-=======
->>>>>>> f767ad00
+
+    # transform_loc = transforms.Compose(
+    #     [
+    #         transforms.Resize((300, 300)),
+    #         transforms.ToTensor(),
+    #         transforms.Normalize(mean=[0.485, 0.456, 0.406], std=[0.229, 0.224, 0.225]),
+    #     ]
+    # )
 
     transform_species = transforms.Compose(
         [
@@ -183,11 +154,7 @@
         df = pd.DataFrame(
             [
                 [image_path, image_dt, bucket_name, current_dt, "IMAGE CORRUPT"]
-<<<<<<< HEAD
-                + [""] * (len(all_cols) - 5)
-=======
                 + [""] * (len(all_cols) - 5),
->>>>>>> f767ad00
             ],
             columns=all_cols,
         )
@@ -197,128 +164,12 @@
         )
         return  # Skip this image
 
-<<<<<<< HEAD
-=======
-    # # print('Inference for flatbug...')
->>>>>>> f767ad00
+    # print('Inference for flatbug...')
     flatbug_outputs = flatbug(image_path, flatbug_model)
 
     original_image = image.copy()
     original_width, original_height = image.size
 
-<<<<<<< HEAD
-    # print('Inference for localisation...')
-    input_tensor = transform_loc(image).unsqueeze(0).to(proc_device)
-
-    # all_boxes = pd.DataFrame(columns=all_cols)
-
-    # Perform object localisation
-    with torch.no_grad():
-        flatbug_outputs = flatbug_model(input_tensor)
-
-        skipped = []
-
-        # catch no crops
-        print(flatbug_outputs["scores"])
-
-        # catch no crops: if no boxes or all boxes below threshold
-        if len(flatbug_outputs["boxes"]) == 0 or all(
-            [score < box_threshold for score in flatbug_outputs["scores"]]
-        ):
-            skipped = [True]
-
-        # for each detection
-        for i in range(len(flatbug_outputs["boxes"])):
-            crop_status = "crop " + str(i)
-
-            print(crop_status)
-            x_min, y_min, x_max, y_max = flatbug_outputs["boxes"][i]
-            box_score = flatbug_outputs["scores"][i]
-            box_label = flatbug_outputs["labels"][i]
-
-            x_min = int(int(x_min) * original_width / 300)
-            y_min = int(int(y_min) * original_height / 300)
-            x_max = int(int(x_max) * original_width / 300)
-            y_max = int(int(y_max) * original_height / 300)
-
-            # box_width = x_max - x_min
-            # box_height = y_max - y_min
-
-            if box_score < box_threshold:
-                continue
-
-            skipped = skipped + [False]
-
-            # Crop the detected region and perform classification
-            cropped_image = original_image.crop((x_min, y_min, x_max, y_max))
-            cropped_tensor = (
-                transform_species(cropped_image).unsqueeze(0).to(proc_device)
-            )
-
-            class_name, class_confidence = classify_box(cropped_tensor, binary_model)
-            order_name, order_confidence = classify_order(
-                cropped_tensor, order_model, order_labels, order_data_thresholds
-            )
-
-            # if save_crops then save the cropped image
-            crop_path = ""
-            if save_crops and (
-                order_name == "Coleoptera"
-                or order_name == "Heteroptera"
-                or order_name == "Hemiptera"
-            ):
-                crop_path = image_path.replace(".jpg", f"_crop{i}.jpg")
-                print(crop_path)
-                cropped_image.save(crop_path)
-
-            # append to csv with pandas
-            df = pd.DataFrame(
-                [
-                    [
-                        image_path,
-                        image_dt,
-                        bucket_name,
-                        current_dt,
-                        crop_status,
-                        box_score,
-                        box_label,
-                        x_min,
-                        y_min,
-                        x_max,
-                        y_max,
-                        class_name,
-                        class_confidence,
-                        order_name,
-                        order_confidence,
-                        crop_path,
-                    ]
-                ],
-                columns=all_cols,
-            )
-
-            df.to_csv(
-                f"{csv_file}",
-                mode="a",
-                header=not os.path.isfile(csv_file),
-                index=False,
-            )
-
-        # catch images where no detection or all considered too large/not confident enough
-        if all(skipped):
-            print(f"caught: {image_path}")
-            df = pd.DataFrame(
-                [
-                    [
-                        image_path,
-                        image_dt,
-                        bucket_name,
-                        current_dt,
-                        "NO DETECTIONS FOR IMAGE",
-                    ]
-                    + [""] * (len(all_cols) - 5)
-                ],
-                columns=all_cols,
-=======
     skipped = []
 
     print(flatbug_outputs["scores"])
@@ -356,19 +207,13 @@
             cropped_tensor, order_model, order_labels, order_data_thresholds
         )
 
-        # Annotate image with bounding box and class
-        if class_name == "moth" or "Lepidoptera" in order_name:
-            species_names, species_confidences = classify_species(
-                cropped_tensor, regional_model, regional_category_map, top_n
->>>>>>> f767ad00
-            )
-
-        else:
-            species_names, species_confidences = [""] * top_n, [""] * top_n
-
         # if save_crops then save the cropped image
         crop_path = ""
-        if save_crops:
+        if save_crops and (
+            order_name == "Coleoptera"
+            or order_name == "Heteroptera"
+            or order_name == "Hemiptera"
+        ):
             crop_path = image_path.replace(".jpg", f"_crop{i}.jpg")
             cropped_image.save(crop_path)
 
@@ -393,8 +238,6 @@
                     order_confidence,
                     crop_path,
                 ]
-                + species_names
-                + species_confidences
             ],
             columns=all_cols,
         )
