--- conflicted
+++ resolved
@@ -32,19 +32,11 @@
 
 There are several object detection models which can be used in this analysis. These have varying recommended confidence thresholds to define object bounding boxes. The box threshold can be altered using the `--box_threshold` argument in `04_process_chunks.py`. The table below outlines the recommended thresholds for some models:
 
-<<<<<<< HEAD
-| Model file name                      | Recommended box threshold |
-|--------------------------------------|---------------------------|
-| v1_localizmodel_2021-08-17-12-06.pt  | 0.99         |
-| fasterrcnn_resnet50_fpn_tz53qv9v.pt  | 0.8          |
-| flat_bug_M.pt                        | 0.0          |
-=======
 | Model file name                                   | Recommended box threshold |
 |---------------------------------------------------|---------------------------|
 | v1_localizmodel_2021-08-17-12-06.pt **(Default)** | 0.99 **(Default)**        |
 | fasterrcnn_resnet50_fpn_tz53qv9v.pt               | 0.8                       |
 | flatbug_*.pt                                      | 0.0                       |
->>>>>>> 75e82793
 
 
 
@@ -66,10 +58,38 @@
 
 Contact [Katriona Goldmann](kgoldmann@turing.ac.uk) for the AWS Access and UKCEH API configs.
 
-<<<<<<< HEAD
-## Usage
-
-Load the conda env on Jasmin:
+
+
+
+## Setting up the Environment
+
+Create a conda environment:
+
+```bash
+conda create -p "~/amber/" python=3.9
+conda activate "~/amber/"
+```
+
+```sh
+conda install --yes --file requirements.txt
+pip install -e .
+```
+
+## If using GPU
+
+You will need to use GPU to utilise Flatbug. To do this you will need to install the correct torch version for your CUDA version. Check the drivers:
+
+```bash
+nvidia-smi
+```
+
+Then [find the correct torch command](https://pytorch.org/get-started/locally/) for that CUDA version. For example, for Cuda 12.4:
+
+```bash
+conda install pytorch torchvision torchaudio pytorch-cuda=12.4 -c pytorch -c nvidia
+```
+
+Create an environment:
 
 ```bash
 source ~/miniforge3/bin/activate
@@ -79,96 +99,7 @@
 pip install -e .
 ```
 
-<!-- _or on Baskerville_:
-
-```bash
-module load bask-apps/live
-module load CUDA/11.7.0
-module load Python/3.9.5-GCCcore-10.3.0
-module load Miniforge3/24.1.2-0
-eval "$(${EBROOTMINIFORGE3}/bin/conda shell.bash hook)"
-source "${EBROOTMINIFORGE3}/etc/profile.d/mamba.sh"
-mamba activate "/bask/projects/v/vjgo8416-amber/moth_detector_env"
-``` -->
-
-The multi-core pipeline is run in several steps:
-
-1. Listing All Available Deployments
-2. Generate Key Files
-3. Chop the keys into chunks
-4. Analyse the chunks
-
-
-## Running with slurm
-
-To run with slurm on JASMIN you need to be logged in on the [scientific nodes](https://help.jasmin.ac.uk/docs/interactive-computing/sci-servers/).
-
-It is recommended you set up a shell script to runfor your country and deployment of interest. For example, `solar_field_analysis.sh` peformes inferences for the UK's Solar 1 panels deployment. You can run this using:
-
-```bash
-sbatch solar_field_analysis.sh
-```
-
-Note to run slurm you will need to install miniforge on the scientific nodes.
-
-To check the slurm queue:
-
-```bash
-squeue -u $USER
-=======
-
-
-
-## Setting up the Environment
-
-Create a conda environment:
-
-```bash
-conda create -p "~/amber/" python=3.9
-conda activate "~/amber/"
-```
-
-```sh
-conda install --yes --file requirements.txt
-pip install -e .
->>>>>>> 75e82793
-```
-
-## If using GPU
-
-<<<<<<< HEAD
-To run the flatbug model it is highly recommended that you use GPUs on orchid.
-
-To get set up on orchid, first find the driver versions:
-=======
-You will need to use GPU to utilise Flatbug. To do this you will need to install the correct torch version for your CUDA version. Check the drivers:
->>>>>>> 75e82793
-
-```bash
-nvidia-smi
-```
-
-Then [find the correct torch command](https://pytorch.org/get-started/locally/) for that CUDA version. For example, for Cuda 12.4:
-
-```bash
-conda install pytorch torchvision torchaudio pytorch-cuda=12.4 -c pytorch -c nvidia
-```
-
-<<<<<<< HEAD
-Create an environment:
-
-```bash
-source ~/miniforge3/bin/activate
-conda activate "~/conda_envs/flatbug/"
-
-cd amber-inferences
-pip install -e .
-```
-
-Install other requirements:
-=======
 ## If installing Flatbug
->>>>>>> 75e82793
 
 
 ```bash
@@ -177,41 +108,22 @@
 cd flat-bug
 git checkout develop
 pip install -e .
-<<<<<<< HEAD
-```
-
-To run:
-
-```bash
-source ~/miniforge3/bin/activate
-conda activate "~/conda_envs/flatbug"
-
-#TODO: provide updated example script
-# sbatch ./slurm_scripts/flatbug_test.sh
-=======
 cd ../amber_inferences
->>>>>>> 75e82793
 ```
 
 
 
 ## Running
+
+Once everything is installed you can run the inference pipeline. The following commands are available:
+
 
 There is a tutorial set up in `./examples/tutorial.ipynb` which can be used to
 run and explore the pipeline. This is recommended for first time users.
 
 ### Running from command line
 
-<<<<<<< HEAD
-Once everything is installed you can run the inference pipeline. The following commands are available:
-
-
-### Printing the Deployments Available
-=======
 #### Printing the Deployments Available
->>>>>>> 75e82793
-
-This will print the deployments, and files, available in the object store:
 
 ```sh
 python -m amber_inferences.cli.deployments --subset_countries 'Panama'
@@ -277,13 +189,10 @@
     --save_crops
 ```
 
-<<<<<<< HEAD
-=======
-
-
-
-
->>>>>>> 75e82793
+
+
+
+
 # For Developers
 
 
